<script lang="ts">
  import { type Chapter } from "$lib/types";

  const { chapter } = $props<{
    chapter: Chapter;
  }>();
</script>
<<<<<<< HEAD


<!-- One continuous paragraph of text -->
<div class="grid place-items-center min-h-screen px-4 text-center">
<h1 class="text-3xl font-bold mb-6">{chapter.name}</h1>
<p class="mb-40 text-lg leading-relaxed max-w-prose mx-auto ml-20 mr-20">
  {#each chapter.verses as verse, i}
    <span class="inline">
      <span class="text-gray-500 text-sm align-super pr-1">
        {verse.verse}
      </span>
      {verse.text}{i < chapter.verses.length - 1 ? ' ' : ''}
    </span>
  {/each}
</p>
=======
<h1 class="text-3xl">{chapter.name}</h1>
<div class="mb-40">
{#each chapter.verses as verse}
  <p class="mb-2">
    {verse.verse}: {verse.text}
  </p>
{/each}
>>>>>>> 728f80a3
</div><|MERGE_RESOLUTION|>--- conflicted
+++ resolved
@@ -5,8 +5,6 @@
     chapter: Chapter;
   }>();
 </script>
-<<<<<<< HEAD
-
 
 <!-- One continuous paragraph of text -->
 <div class="grid place-items-center min-h-screen px-4 text-center">
@@ -21,13 +19,4 @@
     </span>
   {/each}
 </p>
-=======
-<h1 class="text-3xl">{chapter.name}</h1>
-<div class="mb-40">
-{#each chapter.verses as verse}
-  <p class="mb-2">
-    {verse.verse}: {verse.text}
-  </p>
-{/each}
->>>>>>> 728f80a3
 </div>